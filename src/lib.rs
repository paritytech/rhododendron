// Copyright 2017 Parity Technologies (UK) Ltd.
// This file is part of Rhododendron

// Rhododendron is free software: you can redistribute it and/or modify
// it under the terms of the GNU General Public License as published by
// the Free Software Foundation, either version 3 of the License, or
// (at your option) any later version.

// Rhododendron is distributed in the hope that it will be useful,
// but WITHOUT ANY WARRANTY; without even the implied warranty of
// MERCHANTABILITY or FITNESS FOR A PARTICULAR PURPOSE.  See the
// GNU General Public License for more details.

// You should have received a copy of the GNU General Public License
// along with Rhododendron  If not, see <http://www.gnu.org/licenses/>.

//! BFT Agreement based on a rotating proposer in different rounds, generic futures-based implementation.
//!
//! Attempt to reach BFT agreement on a candidate. Not ready for production.
//!
//! Agreement is between `n` nodes, `max_faulty` of whom are faulty.
//! `max_faulty` should be less than 1/3 of `nodes`, otherwise agreement may never be reached.
//!
//! Initiate agreement by calling `agree` with a generic `Context`, an input stream, and an
//! output sink. The input should never logically conclude and contain messages from all other nodes,
//! while the output sink
//!
//! Note that it is possible to witness agreement being reached without ever
//! seeing the candidate. Any candidates seen will be checked for validity.
//!
//! Although technically the agreement will always complete (given the eventual
//! delivery of messages), in practice it is possible for this future to
//! conclude without having witnessed the conclusion.
//!
//! Users of the `Agreement` future should schedule it to be pre-empted
//! by an external import of an agreed value.

#[cfg_attr(test, macro_use)]
extern crate futures;

#[macro_use]
extern crate log;

#[cfg(test)]
extern crate tokio_timer;

use std::collections::{HashMap, BTreeMap, VecDeque};
use std::collections::hash_map;
use std::fmt::Debug;
use std::hash::Hash;

use futures::{future, Future, Stream, Sink, Poll, Async, AsyncSink};

use self::accumulator::State;

pub use self::accumulator::{Accumulator, Justification, PrepareJustification, UncheckedJustification, Misbehavior};

mod accumulator;

#[cfg(test)]
mod tests;

/// Votes during a round.
#[derive(Debug, Clone, PartialEq, Eq)]
pub enum Vote<D> {
	/// Prepare to vote for proposal with digest D.
	Prepare(usize, D),
	/// Commit to proposal with digest D..
	Commit(usize, D),
	/// Propose advancement to a new round.
	AdvanceRound(usize),
}

impl<D> Vote<D> {
	/// Extract the round number.
	pub fn round_number(&self) -> usize {
		match *self {
			Vote::Prepare(round, _) => round,
			Vote::Commit(round, _) => round,
			Vote::AdvanceRound(round) => round,
		}
	}
}

/// Messages over the proposal.
/// Each message carries an associated round number.
#[derive(Debug, Clone, PartialEq, Eq)]
pub enum Message<C, D> {
	/// A proposal itself.
	Propose(usize, C),
	/// A vote of some kind, localized to a round number.
	Vote(Vote<D>),
}

impl<C, D> From<Vote<D>> for Message<C, D> {
	fn from(vote: Vote<D>) -> Self {
		Message::Vote(vote)
	}
}

/// A localized proposal message. Contains two signed pieces of data.
#[derive(Debug, Clone)]
pub struct LocalizedProposal<C, D, V, S> {
	/// The round number.
	pub round_number: usize,
	/// The proposal sent.
	pub proposal: C,
	/// The digest of the proposal.
	pub digest: D,
	/// The sender of the proposal
	pub sender: V,
	/// The signature on the message (propose, round number, digest)
	pub digest_signature: S,
	/// The signature on the message (propose, round number, proposal)
	pub full_signature: S,
}

/// A localized vote message, including the sender.
#[derive(Debug, Clone)]
pub struct LocalizedVote<D, V, S> {
	/// The message sent.
	pub vote: Vote<D>,
	/// The sender of the message
	pub sender: V,
	/// The signature of the message.
	pub signature: S,
}

/// A localized message.
#[derive(Debug, Clone)]
pub enum LocalizedMessage<C, D, V, S> {
	/// A proposal.
	Propose(LocalizedProposal<C, D, V, S>),
	/// A vote.
	Vote(LocalizedVote<D, V, S>),
}

impl<C, D, V, S> LocalizedMessage<C, D, V, S> {
	/// Extract the sender.
	pub fn sender(&self) -> &V {
		match *self {
			LocalizedMessage::Propose(ref proposal) => &proposal.sender,
			LocalizedMessage::Vote(ref vote) => &vote.sender,
		}
	}

	/// Extract the round number.
	pub fn round_number(&self) -> usize {
		match *self {
			LocalizedMessage::Propose(ref proposal) => proposal.round_number,
			LocalizedMessage::Vote(ref vote) => vote.vote.round_number(),
		}
	}
}

impl<C, D, V, S> From<LocalizedVote<D, V, S>> for LocalizedMessage<C, D, V, S> {
	fn from(vote: LocalizedVote<D, V, S>) -> Self {
		LocalizedMessage::Vote(vote)
	}
}

/// A reason why we are advancing round.
#[derive(Debug, Clone, PartialEq, Eq)]
pub enum AdvanceRoundReason {
	/// We received enough `AdvanceRound` messages to advance to the next round.
	Timeout,
	/// We got enough `Prepare` messages for a future round to fast-forward to it.
	WasBehind,
}

/// Context necessary for agreement.
///
/// Provides necessary types for protocol messages, and functions necessary for a
/// participant to evaluate and create those messages.
pub trait Context {
	/// Errors which can occur from the futures in this context.
	type Error: From<InputStreamConcluded>;
	/// Candidate proposed.
	type Candidate: Debug + Eq + Clone;
	/// Candidate digest.
	type Digest: Debug + Hash + Eq + Clone;
	/// Authority ID.
	type AuthorityId: Debug + Hash + Eq + Clone;
	/// Signature.
	type Signature: Debug + Eq + Clone;
	/// A future that resolves when a round timeout is concluded.
	type RoundTimeout: Future<Item=(), Error=Self::Error>;
	/// A future that resolves when a proposal is ready.
	type CreateProposal: Future<Item=Self::Candidate, Error=Self::Error>;
	/// A future that resolves when a proposal has been evaluated.
	type EvaluateProposal: Future<Item=bool, Error=Self::Error>;

	/// Get the local authority ID.
	fn local_id(&self) -> Self::AuthorityId;

	/// Get the best proposal.
	fn proposal(&self) -> Self::CreateProposal;

	/// Get the digest of a candidate.
	fn candidate_digest(&self, candidate: &Self::Candidate) -> Self::Digest;

	/// Sign a message using the local authority ID.
	/// In the case of a proposal message, it should sign on the hash and
	/// the bytes of the proposal.
	fn sign_local(&self, message: Message<Self::Candidate, Self::Digest>)
		-> LocalizedMessage<Self::Candidate, Self::Digest, Self::AuthorityId, Self::Signature>;

	/// Get the proposer for a given round of consensus.
	fn round_proposer(&self, round: usize) -> Self::AuthorityId;

	/// Whether the proposal is valid.
	fn proposal_valid(&self, proposal: &Self::Candidate) -> Self::EvaluateProposal;

	/// Create a round timeout. The context will determine the correct timeout
	/// length, and create a future that will resolve when the timeout is
	/// concluded.
	fn begin_round_timeout(&self, round: usize) -> Self::RoundTimeout;

	/// This hook is called when we advance from current `round` to `next_round`. `proposal` is
	/// `Some` if there was one on the current `round`.
	fn on_advance_round(
<<<<<<< HEAD
		&self, 
		accumulator: &Accumulator<Self::Candidate, Self::Digest, Self::AuthorityId, Self::Signature>,
		round: usize, 
=======
		&self,
		proposal: Option<&Self::Candidate>,
		round: usize,
>>>>>>> 4d2a1830
		next_round: usize,
		reason: AdvanceRoundReason,
	) {
		// The awkward let _ is used to suppress the unused variables
		// warning (https://github.com/rust-lang/rust/issues/26487)
		let _ = (proposal, round, next_round, reason);
	}
}

/// Communication that can occur between participants in consensus.
#[derive(Debug, Clone)]
pub enum Communication<C, D, V, S> {
	/// A consensus message (proposal or vote)
	Consensus(LocalizedMessage<C, D, V, S>),
	/// Auxiliary communication (just proof-of-lock for now).
	Auxiliary(PrepareJustification<D, S>),
}

/// Hack to get around type alias warning.
pub trait TypeResolve {
	/// Communication type.
	type Communication;
}

impl<C: Context> TypeResolve for C {
	type Communication = Communication<C::Candidate, C::Digest, C::AuthorityId, C::Signature>;
}

#[derive(Debug)]
struct Sending<T> {
	items: VecDeque<T>,
	flushing: bool,
}

impl<T> Sending<T> {
	fn with_capacity(n: usize) -> Self {
		Sending {
			items: VecDeque::with_capacity(n),
			flushing: false,
		}
	}

	fn push(&mut self, item: T) {
		self.items.push_back(item);
	}

	// process all the sends into the sink.
	fn process_all<S: Sink<SinkItem=T>>(&mut self, sink: &mut S) -> Poll<(), S::SinkError> {
		loop {
			while let Some(item) = self.items.pop_front() {
				match sink.start_send(item) {
					Err(e) => return Err(e),
					Ok(AsyncSink::NotReady(item)) => {
						self.items.push_front(item);
						break;
					}
					Ok(AsyncSink::Ready) => {
						// At least one item is buffered into the sink so we must ensure
						// that at some point we will call `poll_complete`.
						self.flushing = true;
					}
				}
			}

			if self.flushing {
				if let Async::Ready(()) = sink.poll_complete()? {
					self.flushing = false;
				}
			}

			match (self.flushing, self.items.len()) {
				// Still flushing, schedule to poll later.
				(true, _) => return Ok(Async::NotReady),
				// Return `Ready` only if all items have been sent and flushed.
				(false, pending) if pending == 0 => return Ok(Async::Ready(())),
				// Flushing is complete, however there are still pending items left.
				(false, _) => continue,
			}
		}
	}
}

/// Error returned when the input stream concludes.
#[derive(Debug, Clone, Copy, PartialEq, Eq)]
pub struct InputStreamConcluded;

impl ::std::fmt::Display for InputStreamConcluded {
	fn fmt(&self, f: &mut ::std::fmt::Formatter) -> ::std::fmt::Result {
		write!(f, "{}", ::std::error::Error::description(self))
	}
}

impl ::std::error::Error for InputStreamConcluded {
	fn description(&self) -> &str {
		"input stream of messages concluded prematurely"
	}
}

// get the "full BFT" threshold based on an amount of nodes and
// a maximum faulty. if nodes == 3f + 1, then threshold == 2f + 1.
fn bft_threshold(nodes: usize, max_faulty: usize) -> usize {
	nodes - max_faulty
}

/// Committed successfully.
#[derive(Debug, Clone)]
pub struct Committed<C, D, S> {
	/// The candidate committed for. This will be unknown if
	/// we never witnessed the proposal of the last round.
	pub candidate: Option<C>,
	/// A justification for the candidate.
	pub justification: Justification<D, S>,
}

struct Locked<D, S> {
	justification: PrepareJustification<D, S>,
}

impl<D, S> Locked<D, S> {
	fn digest(&self) -> &D {
		&self.justification.digest
	}
}

// the state of the local node during the current state of consensus.
//
// behavior is different when locked on a proposal.
#[derive(Debug, Clone, Copy, PartialEq, Eq)]
enum LocalState {
	Start,
	Proposed,
	Prepared(bool), // whether we thought it valid.
	Committed,
	VoteAdvance,
}

// This structure manages a single "view" of consensus.
//
// We maintain two message accumulators: one for the round we are currently in,
// and one for a future round.
//
// We advance the round accumulators when one of two conditions is met:
//   - we witness consensus of advancement in the current round. in this case we
//     advance by one.
//   - a higher threshold-prepare is broadcast to us. in this case we can
//     advance to the round of the threshold-prepare. this is an indication
//     that we have experienced severe asynchrony/clock drift with the remainder
//     of the other authorities, and it is unlikely that we can assist in
//     consensus meaningfully. nevertheless we make an attempt.
struct Strategy<C: Context> {
	nodes: usize,
	max_faulty: usize,
	fetching_proposal: Option<C::CreateProposal>,
	evaluating_proposal: Option<C::EvaluateProposal>,
	round_timeout: future::Fuse<C::RoundTimeout>,
	local_state: LocalState,
	locked: Option<Locked<C::Digest, C::Signature>>,
	notable_candidates: HashMap<C::Digest, C::Candidate>,
	current_accumulator: Accumulator<C::Candidate, C::Digest, C::AuthorityId, C::Signature>,
	future_accumulators: BTreeMap<usize, Accumulator<C::Candidate, C::Digest, C::AuthorityId, C::Signature>>,
	local_id: C::AuthorityId,
	misbehavior: HashMap<C::AuthorityId, Misbehavior<C::Digest, C::Signature>>,
}

impl<C: Context> Strategy<C> {
	fn create(context: &C, nodes: usize, max_faulty: usize) -> Self {
		let timeout = context.begin_round_timeout(0);
		let threshold = bft_threshold(nodes, max_faulty);

		let current_accumulator = Accumulator::new(
			0,
			threshold,
			context.round_proposer(0),
		);

		Strategy {
			nodes,
			max_faulty,
			current_accumulator,
			future_accumulators: BTreeMap::new(),
			fetching_proposal: None,
			evaluating_proposal: None,
			local_state: LocalState::Start,
			locked: None,
			notable_candidates: HashMap::new(),
			round_timeout: timeout.fuse(),
			local_id: context.local_id(),
			misbehavior: HashMap::new(),
		}
	}

	fn current_round(&self) -> usize {
		self.current_accumulator.round_number()
	}

	fn import_message(
		&mut self,
		context: &C,
		msg: LocalizedMessage<C::Candidate, C::Digest, C::AuthorityId, C::Signature>
	) {
		let round_number = msg.round_number();

		let sender = msg.sender().clone();
		let current_round = self.current_round();
		let misbehavior = if round_number == current_round {
			self.current_accumulator.import_message(msg)
		} else if round_number > current_round {
			let threshold = bft_threshold(self.nodes, self.max_faulty);

			let mut future_acc = self.future_accumulators.entry(round_number).or_insert_with(|| {
				Accumulator::new(
					round_number,
					threshold,
					context.round_proposer(round_number),
				)
			});

			future_acc.import_message(msg)
		} else {
			Ok(())
		};

		if let Err(misbehavior) = misbehavior {
			self.misbehavior.insert(sender, misbehavior);
		}
	}

	fn import_lock_proof(
		&mut self,
		context: &C,
		justification: PrepareJustification<C::Digest, C::Signature>,
	) {
		// TODO: find a way to avoid processing of the signatures if the sender is
		// not the primary or the round number is low.
		if justification.round_number > self.current_round() {
			// jump ahead to the prior round as this is an indication of a supermajority
			// good nodes being at least on that round.
			self.advance_to_round(context, justification.round_number, AdvanceRoundReason::WasBehind);
		}

		let lock_to_new = self.locked.as_ref()
			.map_or(true, |l| l.justification.round_number < justification.round_number);

		if lock_to_new {
			self.locked = Some(Locked { justification })
		}
	}

	// poll the strategy: this will queue messages to be sent and advance
	// rounds if necessary.
	//
	// only call within the context of a `Task`.
	fn poll(
		&mut self,
		context: &C,
		sending: &mut Sending<<C as TypeResolve>::Communication>
	)
		-> Poll<Committed<C::Candidate, C::Digest, C::Signature>, C::Error>
	{
		let mut last_watermark = (self.current_round(), self.local_state);

		// poll until either completion or state doesn't change.
		loop {
			trace!(target: "bft", "Polling BFT logic. State={:?}", last_watermark);
			match self.poll_once(context, sending)? {
				Async::Ready(x) => return Ok(Async::Ready(x)),
				Async::NotReady => {
					let new_watermark = (self.current_round(), self.local_state);

					if new_watermark == last_watermark {
						return Ok(Async::NotReady)
					} else {
						last_watermark = new_watermark;
					}
				}
			}
		}
	}

	// perform one round of polling: attempt to broadcast messages and change the state.
	// if the round or internal round-state changes, this should be called again.
	fn poll_once(
		&mut self,
		context: &C,
		sending: &mut Sending<<C as TypeResolve>::Communication>
	)
		-> Poll<Committed<C::Candidate, C::Digest, C::Signature>, C::Error>
	{
		self.propose(context, sending)?;
		self.prepare(context, sending)?;
		self.commit(context, sending);
		self.vote_advance(context, sending)?;

		let advance = match self.current_accumulator.state() {
			&State::Advanced(ref p_just) => {
				// lock to any witnessed prepare justification.
				if let Some(p_just) = p_just.as_ref() {
					self.locked = Some(Locked { justification: p_just.clone() });
				}

				let round_number = self.current_round();
				Some(round_number + 1)
			}
			&State::Committed(ref just) => {
				// fetch the agreed-upon candidate:
				//   - we may not have received the proposal in the first place
				//   - there is no guarantee that the proposal we got was agreed upon
				//     (can happen if faulty primary)
				//   - look in the candidates of prior rounds just in case.
				let candidate = self.current_accumulator
					.proposal()
					.and_then(|c| if context.candidate_digest(c) == just.digest {
						Some(c.clone())
					} else {
						None
					})
					.or_else(|| self.notable_candidates.get(&just.digest).cloned());

				let committed = Committed {
					candidate,
					justification: just.clone()
				};

				return Ok(Async::Ready(committed))
			}
			_ => None,
		};

		if let Some(new_round) = advance {
			self.advance_to_round(context, new_round, AdvanceRoundReason::Timeout);
		}

		Ok(Async::NotReady)
	}

	fn propose(
		&mut self,
		context: &C,
		sending: &mut Sending<<C as TypeResolve>::Communication>
	)
		-> Result<(), C::Error>
	{
		if let LocalState::Start = self.local_state {
			let mut propose = false;
			if let &State::Begin = self.current_accumulator.state() {
				let round_number = self.current_round();
				let primary = context.round_proposer(round_number);
				propose = self.local_id == primary;
			};

			if !propose { return Ok(()) }

			// obtain the proposal to broadcast.
			let proposal = match self.locked {
				Some(ref locked) => {
					// TODO: it's possible but very unlikely that we don't have the
					// corresponding proposal for what we are locked to.
					//
					// since this is an edge case on an edge case, it is fine
					// to eat the round timeout for now, but it can be optimized by
					// broadcasting an advance vote.
					self.notable_candidates.get(locked.digest()).cloned()
				}
				None => {
					let res = self.fetching_proposal
						.get_or_insert_with(|| context.proposal())
						.poll()?;

					match res {
						Async::Ready(p) => Some(p),
						Async::NotReady => None,
					}
				}
			};

			if let Some(proposal) = proposal {
				self.fetching_proposal = None;

				let message = Message::Propose(
					self.current_round(),
					proposal
				);

				self.import_and_send_message(message, context, sending);

				// broadcast the justification along with the proposal if we are locked.
				if let Some(ref locked) = self.locked {
					sending.push(
						Communication::Auxiliary(locked.justification.clone())
					);
				}

				self.local_state = LocalState::Proposed;
			}
		}

		Ok(())
	}

	fn prepare(
		&mut self,
		context: &C,
		sending: &mut Sending<<C as TypeResolve>::Communication>
	)
		-> Result<(), C::Error>
	{
		// prepare only upon start or having proposed.
		match self.local_state {
			LocalState::Start | LocalState::Proposed => {},
			_ => return Ok(())
		};

		let mut prepare_for = None;

		// we can't prepare until something was proposed.
		if let &State::Proposed(ref candidate) = self.current_accumulator.state() {
			let digest = context.candidate_digest(candidate);

			// vote to prepare only if we believe the candidate to be valid and
			// we are not locked on some other candidate.
			match self.locked {
				Some(ref locked) if locked.digest() != &digest => {}
				Some(_) => {
					// don't check validity if we are locked.
					// this is necessary to preserve the liveness property.
					self.local_state = LocalState::Prepared(true);
					prepare_for = Some(digest);
				}
				None => {
					let res = self.evaluating_proposal
						.get_or_insert_with(|| context.proposal_valid(candidate))
						.poll()?;

					if let Async::Ready(valid) = res {
						self.evaluating_proposal = None;
						self.local_state = LocalState::Prepared(valid);

						if valid {
							prepare_for = Some(digest);
						}
					}
				}
			}
		}

		if let Some(digest) = prepare_for {
			let message = Vote::Prepare(
				self.current_round(),
				digest
			).into();

			self.import_and_send_message(message, context, sending);
		}

		Ok(())
	}

	fn commit(
		&mut self,
		context: &C,
		sending: &mut Sending<<C as TypeResolve>::Communication>
	) {
		// commit only if we haven't voted to advance or committed already
		match self.local_state {
			LocalState::Committed | LocalState::VoteAdvance => return,
			_ => {}
		}

		let mut commit_for = None;

		if let &State::Prepared(ref p_just) = self.current_accumulator.state() {
			// we are now locked to this prepare justification.
			let digest = p_just.digest.clone();
			self.locked = Some(Locked { justification: p_just.clone() });
			commit_for = Some(digest);
		}

		if let Some(digest) = commit_for {
			let message = Vote::Commit(
				self.current_round(),
				digest
			).into();

			self.import_and_send_message(message, context, sending);
			self.local_state = LocalState::Committed;
		}
	}

	fn vote_advance(
		&mut self,
		context: &C,
		sending: &mut Sending<<C as TypeResolve>::Communication>
	)
		-> Result<(), C::Error>
	{
		// we can vote for advancement under all circumstances unless we have already.
		if let LocalState::VoteAdvance = self.local_state { return Ok(()) }

		// if we got f + 1 advance votes, or the timeout has fired, and we haven't
		// sent an AdvanceRound message yet, do so.
		let mut attempt_advance = self.current_accumulator.advance_votes() > self.max_faulty;

		// if we evaluated the proposal and it was bad, vote to advance round.
		if let LocalState::Prepared(false) = self.local_state {
			attempt_advance = true;
		}

		// if the timeout has fired, vote to advance round.
		if let Async::Ready(_) = self.round_timeout.poll()? {
			attempt_advance = true;
		}

		if attempt_advance {
			let message = Vote::AdvanceRound(
				self.current_round(),
			).into();

			self.import_and_send_message(message, context, sending);
			self.local_state = LocalState::VoteAdvance;
		}

		Ok(())
	}

	fn advance_to_round(&mut self, context: &C, round: usize, reason: AdvanceRoundReason) {
		assert!(round > self.current_round());
		trace!(target: "bft", "advancing to round {}", round);

		self.fetching_proposal = None;
		self.evaluating_proposal = None;
		self.round_timeout = context.begin_round_timeout(round).fuse();
		self.local_state = LocalState::Start;

		// notify the context that we are about to advance round.
		context.on_advance_round(
			&self.current_accumulator,
			self.current_round(),
			round,
			reason,
		);

		// when advancing from a round, store away the witnessed proposal.
		//
		// if we or other participants end up locked on that candidate,
		// we will have it.
		if let Some(proposal) = self.current_accumulator.proposal() {
			let digest = context.candidate_digest(proposal);
			self.notable_candidates.entry(digest).or_insert_with(|| proposal.clone());
		}

		// if we jump ahead more than one round, get rid of the ones in between.
		for irrelevant in (self.current_round() + 1)..round {
			self.future_accumulators.remove(&irrelevant);
		}

		// use stored future accumulator for given round or create if it doesn't exist.
		self.current_accumulator = match self.future_accumulators.remove(&round) {
			Some(x) => x,
			None => Accumulator::new(
				round,
				bft_threshold(self.nodes, self.max_faulty),
				context.round_proposer(round),
			),
		};
	}

	fn import_and_send_message(
		&mut self,
		message: Message<C::Candidate, C::Digest>,
		context: &C,
		sending: &mut Sending<<C as TypeResolve>::Communication>
	) {
		let signed_message = context.sign_local(message);
		self.import_message(context, signed_message.clone());
		sending.push(Communication::Consensus(signed_message));
	}
}

/// Future that resolves upon BFT agreement for a candidate.
#[must_use = "futures do nothing unless polled"]
pub struct Agreement<C: Context, I, O> {
	context: C,
	input: I,
	output: O,
	concluded: Option<Committed<C::Candidate, C::Digest, C::Signature>>,
	sending: Sending<<C as TypeResolve>::Communication>,
	strategy: Strategy<C>,
}

impl<C, I, O> Future for Agreement<C, I, O>
	where
		C: Context,
		I: Stream<Item=<C as TypeResolve>::Communication,Error=C::Error>,
		O: Sink<SinkItem=<C as TypeResolve>::Communication,SinkError=C::Error>,
{
	type Item = Committed<C::Candidate, C::Digest, C::Signature>;
	type Error = C::Error;

	fn poll(&mut self) -> Poll<Self::Item, Self::Error> {
		// even if we've observed the conclusion, wait until all
		// pending outgoing messages are flushed.
		if let Some(just) = self.concluded.take() {
			return Ok(match self.sending.process_all(&mut self.output)? {
				Async::Ready(()) => Async::Ready(just),
				Async::NotReady => {
					self.concluded = Some(just);
					Async::NotReady
				}
			})
		}

		// drive state machine as long as there are new messages.
		let mut driving = true;
		while driving {
			driving = match self.input.poll()? {
				Async::Ready(msg) => {
					match msg.ok_or(InputStreamConcluded)? {
						Communication::Consensus(message) => self.strategy.import_message(&self.context, message),
						Communication::Auxiliary(lock_proof)
							=> self.strategy.import_lock_proof(&self.context, lock_proof),
					}

					true
				}
				Async::NotReady => false,
			};

			// drive state machine after handling new input.
			if let Async::Ready(just) = self.strategy.poll(&self.context, &mut self.sending)? {
				self.concluded = Some(just);
				return self.poll();
			}
		}

		// make progress on flushing all pending messages.
		let _ = self.sending.process_all(&mut self.output)?;
		Ok(Async::NotReady)
	}
}

impl<C: Context, I, O> Agreement<C, I, O> {
	/// Get a reference to the underlying context.
	pub fn context(&self) -> &C {
		&self.context
	}

	/// Drain the misbehavior vector.
	pub fn drain_misbehavior(&mut self) -> hash_map::Drain<C::AuthorityId, Misbehavior<C::Digest, C::Signature>> {
		self.strategy.misbehavior.drain()
	}
}

/// Attempt to reach BFT agreement on a candidate.
///
/// `nodes` is the number of nodes in the system.
/// `max_faulty` is the maximum number of faulty nodes. Should be less than
/// 1/3 of `nodes`, otherwise agreement may never be reached.
///
/// The input stream should never logically conclude. The logic here assumes
/// that messages flushed to the output stream will eventually reach other nodes.
///
/// Note that it is possible to witness agreement being reached without ever
/// seeing the candidate. Any candidates seen will be checked for validity.
///
/// Although technically the agreement will always complete (given the eventual
/// delivery of messages), in practice it is possible for this future to
/// conclude without having witnessed the conclusion.
/// In general, this future should be pre-empted by the import of a justification
/// set for this block height.
pub fn agree<C: Context, I, O>(context: C, nodes: usize, max_faulty: usize, input: I, output: O)
	-> Agreement<C, I, O>
	where
		C: Context,
		I: Stream<Item=<C as TypeResolve>::Communication,Error=C::Error>,
		O: Sink<SinkItem=<C as TypeResolve>::Communication,SinkError=C::Error>,
{
	let strategy = Strategy::create(&context, nodes, max_faulty);
	Agreement {
		context,
		input,
		output,
		concluded: None,
		sending: Sending::with_capacity(4),
		strategy: strategy,
	}
}<|MERGE_RESOLUTION|>--- conflicted
+++ resolved
@@ -219,15 +219,9 @@
 	/// This hook is called when we advance from current `round` to `next_round`. `proposal` is
 	/// `Some` if there was one on the current `round`.
 	fn on_advance_round(
-<<<<<<< HEAD
 		&self, 
 		accumulator: &Accumulator<Self::Candidate, Self::Digest, Self::AuthorityId, Self::Signature>,
 		round: usize, 
-=======
-		&self,
-		proposal: Option<&Self::Candidate>,
-		round: usize,
->>>>>>> 4d2a1830
 		next_round: usize,
 		reason: AdvanceRoundReason,
 	) {
